--- conflicted
+++ resolved
@@ -75,15 +75,11 @@
           default: !Ref DefaultConnectionString
       FunctionName: !Ref LambdaFunctionName
       PackageType: "Image"
-<<<<<<< HEAD
-      ImageUri: !Sub '292517598671.dkr.ecr.${AWS::Region}.amazonaws.com/athena-federation-repository-db2:2022.47.1'
-      ImageConfig:
-        Command: [ "com.amazonaws.athena.connectors.db2.Db2MuxCompositeHandler" ]
-=======
       ImageUri: !Sub
         - '${Account}.dkr.ecr.${AWS::Region}.amazonaws.com/athena-federation-repository-db2:2022.47.1'
         - Account: !If [IsRegionBAH, 084828588479, !If [IsRegionHKG, 183295418215, 292517598671]]
->>>>>>> d31f217d
+      ImageConfig:
+        Command: [ "com.amazonaws.athena.connectors.db2.Db2MuxCompositeHandler" ]
       Description: "Enables Amazon Athena to communicate with DB2 using JDBC"
       Timeout: !Ref LambdaTimeout
       MemorySize: !Ref LambdaMemory
