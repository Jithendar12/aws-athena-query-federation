--- conflicted
+++ resolved
@@ -84,13 +84,9 @@
           qpt_db_number: !Ref QPTConnectionDBNumber
       FunctionName: !Ref AthenaCatalogName
       PackageType: "Image"
-<<<<<<< HEAD
-      ImageUri: !Sub '292517598671.dkr.ecr.${AWS::Region}.amazonaws.com/athena-federation-repository-redis:2022.47.1'
-=======
       ImageUri: !Sub
         - '${Account}.dkr.ecr.${AWS::Region}.amazonaws.com/athena-federation-repository-redis:2022.47.1'
         - Account: !If [IsRegionBAH, 084828588479, !If [IsRegionHKG, 183295418215, 292517598671]]
->>>>>>> d31f217d
       Description: "Enables Amazon Athena to communicate with Redis, making your Redis data accessible via SQL"
       Timeout: !Ref LambdaTimeout
       MemorySize: !Ref LambdaMemory
